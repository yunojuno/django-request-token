--- conflicted
+++ resolved
@@ -38,10 +38,7 @@
         "user__last_name",
         "user__email",
         "user__username",
-<<<<<<< HEAD
-=======
         "scope",
->>>>>>> 2346e367
     )
     raw_id_fields = ("user",)
 
